--- conflicted
+++ resolved
@@ -9,14 +9,9 @@
 a=p.parse_args()
 
 random.seed(a.seed)
-<<<<<<< HEAD
-pathlib.Path(a.root).mkdir(parents=True, exist_ok=True)
-csv_path = pathlib.Path(a.root) / "metrics.csv"
-=======
 root = pathlib.Path(a.root)
 root.mkdir(parents=True, exist_ok=True)
 csv_path = root / "metrics.csv"
->>>>>>> 60dbfc25
 write_header = not csv_path.exists()
 
 net = 200.0
@@ -29,4 +24,4 @@
         csv.writer(f).writerow(["case", "net", "win", "dd", "trades"])
 with csv_path.open("a", newline="", encoding="utf-8") as f:
     csv.writer(f).writerow([a.case, net, win, dd, trades])
-print(f"Wrote {csv_path}")
+print(f"Wrote {csv_path}")